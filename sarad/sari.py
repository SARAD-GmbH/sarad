"""Abstract class for all SARAD instruments

SaradInst comprises all attributes and methods
that all SARAD instruments have in common."""

import logging
import os
import struct
import time
from datetime import datetime, timedelta
from enum import Enum
<<<<<<< HEAD
from typing import Any, Dict, Generic, List, Optional, TypedDict, TypeVar, Collection, Iterator
=======
from typing import (Any, Collection, Dict, Generic, Iterator, List, Optional,
                    TypedDict, TypeVar)
>>>>>>> 46f715d5

import yaml
from BitVector import BitVector  # type: ignore
from serial import STOPBITS_ONE, Serial  # type: ignore

logger = logging.getLogger(__name__)

SI = TypeVar("SI", bound="SaradInst")


class MeasurandDict(TypedDict):
    # pylint: disable=inherit-non-class, too-few-public-methods
    """Type declaration for Measurand dictionary."""
    measurand_operator: str
    measurand_value: float
    measurand_unit: str
    valid: bool


class InstrumentDict(TypedDict):
    # pylint: disable=inherit-non-class, too-few-public-methods
    """Type declaration for instrument type dictionary."""
    type_id: int
    type_name: str


class FamilyDict(TypedDict):
    # pylint: disable=inherit-non-class, too-few-public-methods
    """Type declaration for Family dictionary."""
    family_id: int
    family_name: str
    baudrate: int
    get_id_cmd: List[bytes]
    length_of_reply: int
    wait_for_reply: float
    write_sleeptime: float
    parity: str
    ok_byte: int
    config_parameters: List[Dict[str, Any]]
    types: List[InstrumentDict]


class CheckedAnswerDict(TypedDict):
    # pylint: disable=inherit-non-class, too-few-public-methods
    """Type declaration for checked reply from instrument."""
    is_valid: bool
    is_control: bool
    payload: bytes
    number_of_bytes_in_payload: int


# * Measurand:
# ** Definitions:
class Measurand:
    """Class providing a measurand that is delivered by a sensor.

    Properties:
        id
        name
        operator
        value
        unit
        source
        time
        gps"""

    version: str = "0.1"

    def __init__(
        self,
        measurand_id: int,
        measurand_name: str,
        measurand_unit=None,
        measurand_source=None,
    ) -> None:
        self.__id: int = measurand_id
        self.__name: str = measurand_name
        if measurand_unit is not None:
            self.__unit: str = measurand_unit
        else:
            self.__unit = ""
        if measurand_source is not None:
            self.__source: int = measurand_source
        else:
            self.__source = 0
        self.__value: Optional[float] = None
        self.__time: datetime = datetime.min
        self.__operator: str = ""
        self.__gps: str = ""

    # ** Private methods:

    def __str__(self) -> str:
        output = f"MeasurandId: {self.measurand_id}\nMeasurandName: {self.name}\n"
        if self.value is not None:
            output += f"Value: {self.operator} {self.value} {self.unit}\n"
            output += f"Time: {self.time}\n"
            output += f"GPS: {self.gps}\n"
        else:
            output += f"MeasurandUnit: {self.unit}\n"
            output += f"MeasurandSource: {self.source}\n"
        return output

    # ** Properties:
    # *** measurand_id:

    @property
    def measurand_id(self) -> int:
        """Return the Id of this measurand."""
        return self.__id

    @measurand_id.setter
    def measurand_id(self, measurand_id: int) -> None:
        """Set the Id of this measurand."""
        self.__id = measurand_id

    # *** name:

    @property
    def name(self) -> str:
        """Return the name of this measurand."""
        return self.__name

    @name.setter
    def name(self, name: str) -> None:
        """Set the name of this measurand."""
        self.__name = name

    # *** unit:

    @property
    def unit(self) -> str:
        """Return the physical unit of this measurand."""
        return self.__unit

    @unit.setter
    def unit(self, unit: str) -> None:
        """Set the physical unit of this measurand."""
        self.__unit = unit

    # *** source:

    @property
    def source(self) -> int:
        """Return the source index belonging to this measurand.
        This index marks the position the measurand can be found in the
        list of recent values provided by the instrument
        as reply to the GetComponentResult or _gather_all_recent_values
        commands respectively."""
        return self.__source

    @source.setter
    def source(self, source: int) -> None:
        """Set the source index."""
        self.__source = source

    # *** operator:

    @property
    def operator(self) -> str:
        """Return the operator belonging to this measurand.
        Typical operators are '<', '>'"""
        return self.__operator

    @operator.setter
    def operator(self, operator: str) -> None:
        """Set the operator of this measurand."""
        self.__operator = operator

    # *** value:

    @property
    def value(self) -> Optional[float]:
        """Return the value of the measurand."""
        return self.__value

    @value.setter
    def value(self, value: Optional[float]) -> None:
        """Set the value of the measurand."""
        self.__value = value

    # *** time:

    @property
    def time(self) -> datetime:
        """Return the aquisition time (timestamp) of the measurand."""
        return self.__time

    @time.setter
    def time(self, time_stamp: datetime) -> None:
        """Set the aquisition time (timestamp) of the measurand."""
        self.__time = time_stamp

    # *** gps:

    @property
    def gps(self) -> str:
        """Return the GPS string of the measurand."""
        return self.__gps

    @gps.setter
    def gps(self, gps: str) -> None:
        """Set the GPS string of the measurand."""
        self.__gps = gps


# * Sensor:
# ** Definitions:
class Sensor:
    """Class describing a sensor that is part of a component.

    Properties:
        id
        name
        interval: Measuring interval in seconds
    Public methods:
        get_measurands()"""

    version: str = "0.1"

    def __init__(self, sensor_id: int, sensor_name: str) -> None:
        self.__id: int = sensor_id
        self.__name: str = sensor_name
        self.__interval: timedelta = timedelta(0)
        self.__measurands: List[Measurand] = []

    # ** Private methods:

    def __iter__(self):
        return iter(self.__measurands)

    def __str__(self) -> str:
        output = (
            f"SensorId: {self.sensor_id}\nSensorName: {self.name}\n"
            f"SensorInterval: {self.interval}\nMeasurands:\n"
        )
        for measurand in self.measurands:
            output += f"{measurand}\n"
        return output

    # ** Properties:
    # *** id:

    @property
    def sensor_id(self) -> int:
        """Return the Id of this sensor."""
        return self.__id

    @sensor_id.setter
    def sensor_id(self, sensor_id: int) -> None:
        """Set the Id of this sensor."""
        self.__id = sensor_id

    # *** name:

    @property
    def name(self) -> str:
        """Return the name of this sensor."""
        return self.__name

    @name.setter
    def name(self, name: str) -> None:
        """Set the name of this sensor."""
        self.__name = name

    # *** interval:

    @property
    def interval(self) -> timedelta:
        """Return the measuring interval of this sensor."""
        return self.__interval

    @interval.setter
    def interval(self, interval: timedelta):
        """Set the measuring interval of this sensor."""
        self.__interval = interval

    # *** measurands:

    @property
    def measurands(self) -> List[Measurand]:
        """Return the list of measurands of this sensor."""
        return self.__measurands

    @measurands.setter
    def measurands(self, measurands: List[Measurand]):
        """Set the list of measurands of this sensor."""
        self.__measurands = measurands


# * Component:
# ** Definitions:
class Component:
    """Class describing a sensor or actor component built into an instrument"""

    version = "0.1"

    def __init__(self, component_id: int, component_name: str) -> None:
        self.__id: int = component_id
        self.__name: str = component_name
        self.__sensors: List[Sensor] = []

    # ** Private methods:

    def __iter__(self):
        return iter(self.__sensors)

    def __str__(self) -> str:
        output = (
            f"ComponentId: {self.component_id}\n"
            f"ComponentName: {self.name}\nSensors:\n"
        )
        for sensor in self.sensors:
            output += f"{sensor}\n"
        return output

    # ** Properties:
    # *** id:

    @property
    def component_id(self) -> int:
        """Return the Id of this component."""
        return self.__id

    @component_id.setter
    def component_id(self, component_id: int) -> None:
        """Set the Id of this component."""
        self.__id = component_id

    # *** name:

    @property
    def name(self) -> str:
        """Return the name of this component."""
        return self.__name

    @name.setter
    def name(self, name: str):
        """Set the component name."""
        self.__name = name

    # *** sensors:

    @property
    def sensors(self) -> List[Sensor]:
        """Return the list of sensors belonging to this component."""
        return self.__sensors

    @sensors.setter
    def sensors(self, sensors: List[Sensor]):
        """Set the list of sensors belonging to this component."""
        self.__sensors = sensors


# * SaradInst:
# ** Definitions:
class SaradInst(Generic[SI]):
    """Basic class for the serial communication protocol of SARAD instruments

    Class attributes:
        products
    Properties:
        port: String containing the serial communication port
        family: Device family of the instrument expected to be at this port
        device_id: Identifier for an individual instrument in a cluster
        type_id: Together with family, this Id identifys the instrument type.
        type_name: Identifys the instrument type.
        software_version: The version of the firmware.
        serial_number: Serial number of the connected instrument.
        components: List of sensor or actor components
    Public methods:
        get_reply()
        get_transparent_reply"""

    version = "0.1"

    class Lock(Enum):
        """Setting of the device. Lock the hardware button."""

        unlocked: int = 1
        locked: int = 2

    class RadonMode(Enum):
        """Setting of the device. Displayed radon values based on
        short living progeny only (fast)
        or on short and long living progeny (slow)"""

        slow: int = 1
        fast: int = 2

    class PumpMode(Enum):
        """Setting of the devices having a pump."""

        continuous: int = 1
        interval: int = 2

    class Units(Enum):
        """Setting of the device. Unit system used for display."""

        si: int = 1
        us: int = 2

    class Signal(Enum):
        """Setting of the device. When shall it give an audible signal?"""

        off: int = 1
        alarm: int = 2
        sniffer_po216: int = 3
        po216_po218: int = 4

    class ChamberSize(Enum):
        """Setting the chamber size (Radon Scout PMT only)."""

        small: int = 1
        medium: int = 2
        large: int = 3
        xl: int = 4

    with open(
        os.path.dirname(os.path.realpath(__file__)) + os.path.sep + "instruments.yaml",
        "r",
    ) as __f:
        products = yaml.safe_load(__f)

    # ** Private methods:

    # *** __init__():

    def __init__(self: SI, port=None, family=None) -> None:
        self.__port: str = port
        self.__family: FamilyDict = family
        if (port is not None) and (family is not None):
            self._initialize()
        self.__components: Collection[Component] = []
        self.__interval: timedelta = timedelta(0)
        self._type_id: int = 0
        self._type_name: str = ""
        self._software_version: int = 0
        self._serial_number: int = 0
        self.signal = self.Signal.off
        self.radon_mode = self.RadonMode.slow
        self.pump_mode = self.PumpMode.continuous
        self.units = self.Units.si
        self.chamber_size = self.ChamberSize.small
        self.lock = self.Lock.unlocked
        self.__id: str = ""
        self.__ser = None

    # *** __iter__():

    def __iter__(self) -> Iterator[Component]:
        return iter(self.__components)

    def __hash__(self):
        return hash(self.device_id)

    def __eq__(self, other):
        if isinstance(other, SaradInst):
            return self.device_id == other.device_id
        if isinstance(other, str):
            return other == self.device_id
        return False

    # *** __make_command_msg():

    @staticmethod
    def __make_command_msg(cmd_data: List[bytes]) -> bytes:
        """Encode the message to be sent to the SARAD instrument.
        Arguments are the one byte long command
        and the data bytes to be sent."""
        cmd: bytes = cmd_data[0]
        data: bytes = cmd_data[1]
        payload: bytes = cmd + data
        control_byte = len(payload) - 1
        if cmd:  # Control message
            control_byte = control_byte | 0x80  # set Bit 7
        neg_control_byte = control_byte ^ 0xFF
        checksum = 0
        for byte in payload:
            checksum = checksum + byte
        checksum_bytes = (checksum).to_bytes(2, byteorder="little")
        output = (
            b"B"
            + bytes([control_byte])
            + bytes([neg_control_byte])
            + payload
            + checksum_bytes
            + b"E"
        )
        return output

    # *** __check_answer():

    @staticmethod
    def __check_answer(answer: bytes) -> CheckedAnswerDict:
        # Returns a dictionary of:
        #     is_valid: True if answer is valid, False otherwise
        #     is_control_message: True if control message
        #     payload: Payload of answer
        #     number_of_bytes_in_payload
        logger.debug("Checking answer from serial port:")
        logger.debug("Raw answer: %s", answer)
        if answer.startswith(b"B") & answer.endswith(b"E"):
            control_byte = answer[1]
            neg_control_byte = answer[2]
            if (control_byte ^ 0xFF) == neg_control_byte:
                control_byte_ok = True
            number_of_bytes_in_payload = (control_byte & 0x7F) + 1
            is_control = bool(control_byte & 0x80)
            status_byte = answer[3]
            logger.debug("Status byte: %s", status_byte)
            payload = answer[3 : 3 + number_of_bytes_in_payload]
            calculated_checksum = 0
            for byte in payload:
                calculated_checksum = calculated_checksum + byte
            received_checksum_bytes = answer[
                3 + number_of_bytes_in_payload : 5 + number_of_bytes_in_payload
            ]
            received_checksum = int.from_bytes(
                received_checksum_bytes, byteorder="little", signed=False
            )
            if received_checksum == calculated_checksum:
                checksum_ok = True
            is_valid = control_byte_ok & checksum_ok
        else:
            is_valid = False
        if not is_valid:
            is_control = False
            payload = b""
            number_of_bytes_in_payload = 0
        logger.debug("Payload: %s", payload)
        return {
            "is_valid": is_valid,
            "is_control": is_control,
            "payload": payload,
            "number_of_bytes_in_payload": number_of_bytes_in_payload,
        }

    # *** __get_message_payload():

    def __get_message_payload(
        self, message: bytes, expected_length_of_reply: int, timeout: int
    ) -> CheckedAnswerDict:
        """Returns a dictionary of:
        is_valid: True if answer is valid, False otherwise
        is_control_message: True if control message
        payload: Payload of answer
        number_of_bytes_in_payload"""

        def cmd_cylce():
            serial_port = self.__port
            baudrate = self.__family["baudrate"]
            parity = self.__family["parity"]
            write_sleeptime = self.__family["write_sleeptime"]
            wait_for_reply = self.__family["wait_for_reply"]
            ser = Serial(
                serial_port,
                baudrate,
                bytesize=8,
                xonxoff=0,
                timeout=timeout,
                parity=parity,
                rtscts=0,
                stopbits=STOPBITS_ONE,
            )
            for element in message:
                byte = (element).to_bytes(1, "big")
                ser.write(byte)
                time.sleep(write_sleeptime)
            time.sleep(wait_for_reply)
            answer = ser.read(expected_length_of_reply)
            time.sleep(0.1)
            while ser.in_waiting:
                logger.debug("%s bytes waiting.", ser.in_waiting)
                ser.read(ser.in_waiting)
                time.sleep(0.5)
            ser.close()
            return answer

        answer = cmd_cylce()
        if answer == b"":
            # Workaround for firmware bug in SARAD instruments.
            logger.debug("Play it again, Sam!")
            answer = cmd_cylce()
        checked_answer = self.__check_answer(answer)
        return {
            "is_valid": checked_answer["is_valid"],
            "is_control": checked_answer["is_control"],
            "payload": checked_answer["payload"],
            "number_of_bytes_in_payload": checked_answer["number_of_bytes_in_payload"],
        }

    # *** __str__(self):

    def __str__(self) -> str:
        output = (
            f"Id: {self.device_id}\n"
            f"SerialDevice: {self.port}\n"
            f"Baudrate: {self.family['baudrate']}\n"
            f"FamilyName: {self.family['family_name']}\n"
            f"FamilyId: {self.family['family_id']}\n"
            f"TypName: {self.type_name}\n"
            f"TypeId: {self.type_id}\n"
            f"SoftwareVersion: {self.software_version}\n"
            f"SerialNumber: {self.serial_number}\n"
        )
        return output

    # ** Protected methods:
    # *** _initialize():

    def _initialize(self) -> None:
        self._get_description()
        self._build_component_list()
        self._last_sampling_time = None

    # *** _get_description():

    def _get_description(self) -> bool:
        """Set instrument type, software version, and serial number."""
        id_cmd = self.family["get_id_cmd"]
        length_of_reply = self.family["length_of_reply"]
        ok_byte = self.family["ok_byte"]
        reply = self.get_reply(id_cmd, length_of_reply)
        if reply and (reply[0] == ok_byte):
            logger.debug("Get description successful.")
            try:
                self._type_id = reply[1]
                self._software_version = reply[2]
                self._serial_number = int.from_bytes(
                    reply[3:5], byteorder="little", signed=False
                )
                return True
            except TypeError:
                logger.error("TypeError when parsing the payload.")
                return False
            except ReferenceError:
                logger.error("ReferenceError when parsing the payload.")
                return False
            except LookupError:
                logger.error("LookupError when parsing the payload.")
                return False
            except Exception:  # pylint: disable=broad-except
                logger.error("Unknown error when parsing the payload.")
                return False
        logger.debug("Get description failed.")
        return False

    # *** _build_component_list():

    def _build_component_list(self) -> int:
        """Build up a list of components with sensors and measurands.
        Will be overriden by derived classes."""
        return len(self.components)

    # *** _bytes_to_float():

    @staticmethod
    def _bytes_to_float(value: bytes) -> float:
        """Convert 4 bytes (little endian) from serial interface into
        floating point nummber according to IEEE 754"""
        byte_array = bytearray(value)
        byte_array.reverse()
        return struct.unpack("<f", bytes(byte_array))[0]

    # *** _parse_value_string():

    @staticmethod
    def _parse_value_string(value: str) -> MeasurandDict:
        """Take a string containing a physical value with operator,
        value and unit and decompose it into its parts
        for further mathematical processing."""
        measurand_operator: str = ""
        measurand_value: float = 0.0
        measurand_unit: str = ""
        valid: bool = False
        if value != "No valid data!":
            try:
                if ("<" in value) or (">" in value):
                    measurand_operator = value[0]
                    meas_with_unit = value[1:]
                else:
                    meas_with_unit = value
                measurand_value = float(meas_with_unit.split()[0])
                valid = True
                try:
                    measurand_unit = meas_with_unit.split()[1]
                except Exception:  # pylint: disable=broad-except
                    pass
            except Exception:  # pylint: disable=broad-except
                pass
        return {
            "measurand_operator": measurand_operator,
            "measurand_value": measurand_value,
            "measurand_unit": measurand_unit,
            "valid": valid,
        }

    # *** _encode_setup_word():

    def _encode_setup_word(self) -> bytes:
        """Compile the SetupWord for Doseman and RadonScout devices
        from its components.  All used arguments from self are enum objects."""
        bv_signal = BitVector(intVal=self.signal.value - 1, size=2)
        bv_radon_mode = BitVector(intVal=self.radon_mode.value - 1, size=1)
        bv_pump_mode = BitVector(intVal=self.pump_mode.value - 1, size=1)
        bv_pump_mode = BitVector(bitstring="0")
        bv_units = BitVector(intVal=self.units.value - 1, size=1)
        bv_units = BitVector(bitstring="0")
        bv_chamber_size = BitVector(intVal=self.chamber_size.value - 1, size=2)
        bv_padding = BitVector(bitstring="000000000")
        bit_vector = (
            bv_padding
            + bv_chamber_size
            + bv_units
            + bv_pump_mode
            + bv_radon_mode
            + bv_signal
        )
        logger.debug(str(bit_vector))
        return bit_vector.get_bitvector_in_ascii().encode("utf-8")

    # *** _decode_setup_word(setup_word):

    def _decode_setup_word(self, setup_word: bytes) -> None:
        bit_vector = BitVector(rawbytes=setup_word)
        signal_index = bit_vector[6:8].int_val()
        self.signal = list(self.Signal)[signal_index]
        radon_mode_index = bit_vector[5]
        self.radon_mode = list(self.RadonMode)[radon_mode_index]
        pump_mode_index = bit_vector[4]
        self.pump_mode = list(self.PumpMode)[pump_mode_index]
        units_index = bit_vector[3]
        self.units = list(self.Units)[units_index]
        chamber_size_index = bit_vector[1:3].int_val()
        self.chamber_size = list(self.ChamberSize)[chamber_size_index]

    # *** _get_parameter():

    def _get_parameter(self, parameter_name: str) -> Any:
        for inst_type in self.family["types"]:
            if inst_type["type_id"] == self.type_id:
                try:
                    return inst_type[parameter_name]
                except Exception:  # pylint: disable=broad-except
                    pass
        try:
            return self.family[parameter_name]
        except Exception:  # pylint: disable=broad-except
            return False

    # ** Public methods:
    # *** get_reply():

    def get_reply(self, cmd_data: List[bytes], reply_length=50, timeout=1) -> Any:
        """Returns a bytestring of the payload of the instruments reply
        to the provided list of 1-byte command and data bytes."""
        length = reply_length + 6
        msg = self.__make_command_msg(cmd_data)
        checked_payload = self.__get_message_payload(msg, length, timeout)
        if checked_payload["is_valid"]:
            return checked_payload["payload"]
        logger.debug(checked_payload["payload"])
        return False

    # *** get_transparent_reply():

    def get_transparent_reply(self, raw_cmd, reply_length=50, timeout=1, keep=True):
        """Returns the raw bytestring of the instruments reply"""

        def __get_transparent_reply(raw_cmd, reply_length, timeout, keep):
            serial_port = self.__port
            baudrate = self.__family["baudrate"]
            parity = self.__family["parity"]
            write_sleeptime = self.__family["write_sleeptime"]
            wait_for_reply = self.__family["wait_for_reply"]
            if not keep:
                ser = Serial(
                    serial_port,
                    baudrate,
                    bytesize=8,
                    xonxoff=0,
                    timeout=timeout,
                    parity=parity,
                    rtscts=0,
                    stopbits=STOPBITS_ONE,
                )
                if not ser.is_open:
                    ser.open()
                logging.debug("Open serial, don't keep.")
            else:
                try:
                    ser = self.__ser
                    logging.debug("Reuse stored serial interface")
                    if not ser.is_open:
                        logging.debug("Port is closed. Reopen.")
                        ser.open()
                except AttributeError:
                    ser = Serial(
                        serial_port,
                        baudrate,
                        bytesize=8,
                        xonxoff=0,
                        timeout=timeout,
                        parity=parity,
                        rtscts=0,
                        stopbits=STOPBITS_ONE,
                        exclusive=True,
                    )
                    if not ser.is_open:
                        ser.open()
                    logging.debug("Open serial")
            perf_time_0 = time.perf_counter()
            logging.debug("Writing %s to serial port", raw_cmd)
            for element in raw_cmd:
                byte = (element).to_bytes(1, "big")
                ser.write(byte)
                time.sleep(write_sleeptime)
            perf_time_1 = time.perf_counter()
            logging.debug(
                "Writing the command to serial took me %f s", perf_time_1 - perf_time_0
            )
            time.sleep(wait_for_reply)
            answer = ser.read(reply_length)
            perf_time_2 = time.perf_counter()
            logging.debug(
                "Receiving %s from serial took me %f s",
                answer,
                perf_time_2 - perf_time_1,
            )
            # time.sleep(0.1)
            while ser.in_waiting:
                logging.debug("%d bytes waiting", ser.in_waiting)
                ser.read(ser.in_waiting)
                time.sleep(0.1)
            if not keep:
                ser.close()
                logging.debug("Serial interface closed.")
            else:
                logging.debug("Store serial interface")
                self.__ser = ser
            return answer

        answer = __get_transparent_reply(raw_cmd, reply_length, timeout, keep)
        if answer == b"":
            time.sleep(0.1)
            logging.debug("Play it again Sam!")
            answer = __get_transparent_reply(raw_cmd, reply_length, timeout, keep)
        return answer

    # *** start_cycle():

    def start_cycle(self, cycle_index: int) -> None:
        """Start measurement cycle.  Place holder for subclasses."""

    # *** stop_cycle():

    def stop_cycle(self) -> None:
        """Stop measurement cycle.  Place holder for subclasses."""

    # *** set_real_time_clock(rtc_datetime):

    def set_real_time_clock(self, _: datetime) -> bool:
        # pylint: disable=no-self-use
        """Set RTC of instrument to datetime.  Place holder for subclasses."""
        return False

    # ** Properties:

    # *** port:

    @property
    def port(self) -> str:
        """Return serial port."""
        return self.__port

    @port.setter
    def port(self, port: str):
        """Set serial port."""
        self.__port = port
        if (self.port is not None) and (self.family is not None):
            self._initialize()

    # *** device_id:

    @property
    def device_id(self) -> str:
        """Return device id."""
        return self.__id

    @device_id.setter
    def device_id(self, device_id: str):
        """Set device id."""
        self.__id = device_id

    # *** family:

    @property
    def family(self) -> FamilyDict:
        """Return the instrument family."""
        return self.__family

    @family.setter
    def family(self, family: FamilyDict):
        """Set the instrument family."""
        self.__family = family
        if (self.port is not None) and (self.family is not None):
            self._initialize()

    # *** type_id:

    @property
    def type_id(self) -> int:
        """Return the device type id."""
        return self._type_id

    # *** type_name:

    @property
    def type_name(self) -> str:
        """Return the device type name."""
        for type_in_family in self.family["types"]:
            if type_in_family["type_id"] == self.type_id:
                return type_in_family["type_name"]
        return ""

    # *** software_version:

    @property
    def software_version(self) -> int:
        """Return the firmware version of the device."""
        return self._software_version

    # *** serial_number:

    @property
    def serial_number(self) -> int:
        """Return the serial number of the device."""
        return self._serial_number

    # *** components:

    @property
    def components(self) -> Collection[Component]:
        """Return the list of components of the device."""
        return self.__components

    @components.setter
    def components(self, components: Collection[Component]):
        """Set the list of components of the device."""
        self.__components = components<|MERGE_RESOLUTION|>--- conflicted
+++ resolved
@@ -9,12 +9,8 @@
 import time
 from datetime import datetime, timedelta
 from enum import Enum
-<<<<<<< HEAD
-from typing import Any, Dict, Generic, List, Optional, TypedDict, TypeVar, Collection, Iterator
-=======
 from typing import (Any, Collection, Dict, Generic, Iterator, List, Optional,
                     TypedDict, TypeVar)
->>>>>>> 46f715d5
 
 import yaml
 from BitVector import BitVector  # type: ignore
