"""Abstract class for all SARAD instruments

SaradInst comprises all attributes and methods
that all SARAD instruments have in common."""

import logging
import os
import struct
from datetime import datetime, timedelta
from enum import Enum
from time import perf_counter, sleep
from typing import (Any, Collection, Dict, Generic, Iterator, List, Optional,
                    TypedDict, TypeVar)

import yaml
from BitVector import BitVector  # type: ignore
from serial import STOPBITS_ONE, Serial  # type: ignore

_LOGGER = None


def logger():
    """Returns the logger instance used in this module."""
    global _LOGGER
    _LOGGER = _LOGGER or logging.getLogger(__name__)
    return _LOGGER


SI = TypeVar("SI", bound="SaradInst")


class MeasurandDict(TypedDict):
    # pylint: disable=inherit-non-class, too-few-public-methods
    """Type declaration for Measurand dictionary."""
    measurand_operator: str
    measurand_value: float
    measurand_unit: str
    valid: bool


class InstrumentDict(TypedDict):
    # pylint: disable=inherit-non-class, too-few-public-methods
    """Type declaration for instrument type dictionary."""
    type_id: int
    type_name: str


class FamilyDict(TypedDict):
    # pylint: disable=inherit-non-class, too-few-public-methods
    """Type declaration for Family dictionary."""
    family_id: int
    family_name: str
    baudrate: int
    get_id_cmd: List[bytes]
    length_of_reply: int
    wait_for_reply: float
    write_sleeptime: float
    parity: str
    ok_byte: int
    config_parameters: List[Dict[str, Any]]
    types: List[InstrumentDict]


class CheckedAnswerDict(TypedDict):
    # pylint: disable=inherit-non-class, too-few-public-methods
    """Type declaration for checked reply from instrument."""
    is_valid: bool
    is_control: bool
    is_last_frame: bool
    payload: bytes
    number_of_bytes_in_payload: int
    raw: bytes


class Measurand:
    """Class providing a measurand that is delivered by a sensor.

    Properties:
        id
        name
        operator
        value
        unit
        source
        time
        gps"""

    version: str = "0.1"

    def __init__(
        self,
        measurand_id: int,
        measurand_name: str,
        measurand_unit=None,
        measurand_source=None,
    ) -> None:
        self.__id: int = measurand_id
        self.__name: str = measurand_name
        if measurand_unit is not None:
            self.__unit: str = measurand_unit
        else:
            self.__unit = ""
        if measurand_source is not None:
            self.__source: int = measurand_source
        else:
            self.__source = 0
        self.__value: Optional[float] = None
        self.__time: datetime = datetime.min
        self.__operator: str = ""
        self.__gps: str = ""

    def __str__(self) -> str:
        output = f"MeasurandId: {self.measurand_id}\nMeasurandName: {self.name}\n"
        if self.value is not None:
            output += f"Value: {self.operator} {self.value} {self.unit}\n"
            output += f"Time: {self.time}\n"
            output += f"GPS: {self.gps}\n"
        else:
            output += f"MeasurandUnit: {self.unit}\n"
            output += f"MeasurandSource: {self.source}\n"
        return output

    @property
    def measurand_id(self) -> int:
        """Return the Id of this measurand."""
        return self.__id

    @measurand_id.setter
    def measurand_id(self, measurand_id: int) -> None:
        """Set the Id of this measurand."""
        self.__id = measurand_id

    @property
    def name(self) -> str:
        """Return the name of this measurand."""
        return self.__name

    @name.setter
    def name(self, name: str) -> None:
        """Set the name of this measurand."""
        self.__name = name

    @property
    def unit(self) -> str:
        """Return the physical unit of this measurand."""
        return self.__unit

    @unit.setter
    def unit(self, unit: str) -> None:
        """Set the physical unit of this measurand."""
        self.__unit = unit

    @property
    def source(self) -> int:
        """Return the source index belonging to this measurand.
        This index marks the position the measurand can be found in the
        list of recent values provided by the instrument
        as reply to the GetComponentResult or _gather_all_recent_values
        commands respectively."""
        return self.__source

    @source.setter
    def source(self, source: int) -> None:
        """Set the source index."""
        self.__source = source

    @property
    def operator(self) -> str:
        """Return the operator belonging to this measurand.
        Typical operators are '<', '>'"""
        return self.__operator

    @operator.setter
    def operator(self, operator: str) -> None:
        """Set the operator of this measurand."""
        self.__operator = operator

    @property
    def value(self) -> Optional[float]:
        """Return the value of the measurand."""
        return self.__value

    @value.setter
    def value(self, value: Optional[float]) -> None:
        """Set the value of the measurand."""
        self.__value = value

    @property
    def time(self) -> datetime:
        """Return the aquisition time (timestamp) of the measurand."""
        return self.__time

    @time.setter
    def time(self, time_stamp: datetime) -> None:
        """Set the aquisition time (timestamp) of the measurand."""
        self.__time = time_stamp

    @property
    def gps(self) -> str:
        """Return the GPS string of the measurand."""
        return self.__gps

    @gps.setter
    def gps(self, gps: str) -> None:
        """Set the GPS string of the measurand."""
        self.__gps = gps


class Sensor:
    """Class describing a sensor that is part of a component.

    Properties:
        id
        name
        interval: Measuring interval in seconds
    Public methods:
        get_measurands()"""

    version: str = "0.1"

    def __init__(self, sensor_id: int, sensor_name: str) -> None:
        self.__id: int = sensor_id
        self.__name: str = sensor_name
        self.__interval: timedelta = timedelta(0)
        self.__measurands: List[Measurand] = []

    def __iter__(self):
        return iter(self.__measurands)

    def __str__(self) -> str:
        output = (
            f"SensorId: {self.sensor_id}\nSensorName: {self.name}\n"
            f"SensorInterval: {self.interval}\nMeasurands:\n"
        )
        for measurand in self.measurands:
            output += f"{measurand}\n"
        return output

    @property
    def sensor_id(self) -> int:
        """Return the Id of this sensor."""
        return self.__id

    @sensor_id.setter
    def sensor_id(self, sensor_id: int) -> None:
        """Set the Id of this sensor."""
        self.__id = sensor_id

    @property
    def name(self) -> str:
        """Return the name of this sensor."""
        return self.__name

    @name.setter
    def name(self, name: str) -> None:
        """Set the name of this sensor."""
        self.__name = name

    @property
    def interval(self) -> timedelta:
        """Return the measuring interval of this sensor."""
        return self.__interval

    @interval.setter
    def interval(self, interval: timedelta):
        """Set the measuring interval of this sensor."""
        self.__interval = interval

    @property
    def measurands(self) -> List[Measurand]:
        """Return the list of measurands of this sensor."""
        return self.__measurands

    @measurands.setter
    def measurands(self, measurands: List[Measurand]):
        """Set the list of measurands of this sensor."""
        self.__measurands = measurands


class Component:
    """Class describing a sensor or actor component built into an instrument"""

    version = "0.1"

    def __init__(self, component_id: int, component_name: str) -> None:
        self.__id: int = component_id
        self.__name: str = component_name
        self.__sensors: List[Sensor] = []

    def __iter__(self):
        return iter(self.__sensors)

    def __str__(self) -> str:
        output = (
            f"ComponentId: {self.component_id}\n"
            f"ComponentName: {self.name}\nSensors:\n"
        )
        for sensor in self.sensors:
            output += f"{sensor}\n"
        return output

    @property
    def component_id(self) -> int:
        """Return the Id of this component."""
        return self.__id

    @component_id.setter
    def component_id(self, component_id: int) -> None:
        """Set the Id of this component."""
        self.__id = component_id

    @property
    def name(self) -> str:
        """Return the name of this component."""
        return self.__name

    @name.setter
    def name(self, name: str):
        """Set the component name."""
        self.__name = name

    @property
    def sensors(self) -> List[Sensor]:
        """Return the list of sensors belonging to this component."""
        return self.__sensors

    @sensors.setter
    def sensors(self, sensors: List[Sensor]):
        """Set the list of sensors belonging to this component."""
        self.__sensors = sensors


class SaradInst(Generic[SI]):
    """Basic class for the serial communication protocol of SARAD instruments

    Attributes:
        products (Dict): Dictionary holding a database containing the features
             of all SARAD products that cannot be gained from the instrument itself.

    Properties:
        port: String containing the serial communication port
        family: Device family of the instrument expected to be at this port
        device_id: Identifier for an individual instrument in a cluster
        type_id: Together with family, this Id identifys the instrument type.
        type_name: Identifys the instrument type.
        software_version: The version of the firmware.
        serial_number: Serial number of the connected instrument.
        components: List of sensor or actor components
    """

    version = "1.0"

    class Lock(Enum):
        """Setting of the device. Lock the hardware button."""

        UNLOCKED: int = 1
        LOCKED: int = 2

    class RadonMode(Enum):
        """Setting of the device. Displayed radon values based on
        short living progeny only (fast)
        or on short and long living progeny (slow)"""

        SLOW: int = 1
        FAST: int = 2

    class PumpMode(Enum):
        """Setting of the devices having a pump."""

        CONTINUOUS: int = 1
        INTERVAL: int = 2

    class Units(Enum):
        """Setting of the device. Unit system used for display."""

        SI: int = 1
        US: int = 2

    class Signal(Enum):
        """Setting of the device. When shall it give an audible signal?"""

        OFF: int = 1
        ALARM: int = 2
        SNIFFER_PO216: int = 3
        PO216_PO218: int = 4

    class ChamberSize(Enum):
        """Setting the chamber size (Radon Scout PMT only)."""

        SMALL: int = 1
        MEDIUM: int = 2
        LARGE: int = 3
        XL: int = 4

    with open(
        os.path.dirname(os.path.realpath(__file__)) + os.path.sep + "instruments.yaml",
        "r",
        encoding="utf-8",
    ) as __f:
        products = yaml.safe_load(__f)

    def __init__(self: SI, port=None, family=None) -> None:
        self._port: str = port
        self._family: FamilyDict = family
        if (port is not None) and (family is not None):
            self._initialize()
        self.__components: Collection[Component] = []
        self._type_id: int = 0
        self._type_name: str = ""
        self._software_version: int = 0
        self._serial_number: int = 0
        self.signal = self.Signal.OFF
        self.radon_mode = self.RadonMode.SLOW
        self.pump_mode = self.PumpMode.CONTINUOUS
        self.units = self.Units.SI
        self.chamber_size = self.ChamberSize.SMALL
        self.lock = self.Lock.UNLOCKED
        self.__id: str = ""
        self.__ser = None
        self._valid_family = True

    def __iter__(self) -> Iterator[Component]:
        return iter(self.__components)

    def __hash__(self):
        return hash(self.device_id)

    def __eq__(self, other):
        if isinstance(other, SaradInst):
            return self.device_id == other.device_id
        if isinstance(other, str):
            return other == self.device_id
        return False

    @staticmethod
    def _make_command_msg(cmd_data: List[bytes]) -> bytes:
        """Encode the message to be sent to the SARAD instrument.
        Arguments are the one byte long command
        and the data bytes to be sent."""
        cmd: bytes = cmd_data[0]
        data: bytes = cmd_data[1]
        payload: bytes = cmd + data
        control_byte = len(payload) - 1
        if cmd:  # Control message
            control_byte = control_byte | 0x80  # set Bit 7
        neg_control_byte = control_byte ^ 0xFF
        checksum = 0
        for byte in payload:
            checksum = checksum + byte
        checksum_bytes = (checksum).to_bytes(2, byteorder="little")
        output = (
            b"B"
            + bytes([control_byte])
            + bytes([neg_control_byte])
            + payload
            + checksum_bytes
            + b"E"
        )
        return output

    def _check_message(self, answer: bytes, multiframe: bool) -> CheckedAnswerDict:
        # Returns a dictionary of:
        #     is_valid: True if answer is valid, False otherwise
        #     is_control_message: True if control message
        #     payload: Payload of answer
        #     number_of_bytes_in_payload
        logger().debug("Checking answer from serial port:")
        logger().debug("Raw answer: %s", answer)
        if answer.startswith(b"B") and answer.endswith(b"E"):
            control_byte = answer[1]
            neg_control_byte = answer[2]
            control_byte_ok = bool((control_byte ^ 0xFF) == neg_control_byte)
            number_of_bytes_in_payload = (control_byte & 0x7F) + 1
            is_control = bool(control_byte & 0x80)
            status_byte = answer[3]
            logger().debug("Status byte: %s", status_byte)
            payload = answer[3 : 3 + number_of_bytes_in_payload]
            calculated_checksum = 0
            for byte in payload:
                calculated_checksum = calculated_checksum + byte
            received_checksum_bytes = answer[
                3 + number_of_bytes_in_payload : 5 + number_of_bytes_in_payload
            ]
            received_checksum = int.from_bytes(
                received_checksum_bytes, byteorder="little", signed=False
            )
            checksum_ok = bool(received_checksum == calculated_checksum)
            is_valid = bool(control_byte_ok and checksum_ok)
        else:
            logger().debug("Invalid B-E frame")
            is_valid = False
        if not is_valid:
            is_control = False
            payload = b""
            number_of_bytes_in_payload = 0
        is_one_frame_reply = not multiframe
        # is_rend is True if that this is the last frame of a multiframe reply
        # (DOSEman data download)
        is_rend = bool(is_valid and is_control and (payload == b"\x04"))
        # Close the serial interface, if message-reply cycle has finished.
        if (is_one_frame_reply or is_rend) and (self.__ser is not None):
            if self.__ser.is_open:
                self._close_serial(self.__ser, False)
        logger().debug("Payload: %s", payload)
        return {
            "is_valid": is_valid,
            "is_control": is_control,
            "is_last_frame": is_one_frame_reply or is_rend,
            "payload": payload,
            "number_of_bytes_in_payload": number_of_bytes_in_payload,
            "raw": answer,
        }

    def get_message_payload(self, message: bytes, timeout: int) -> CheckedAnswerDict:
        """Send a message to the instrument and give back the payload of the reply.

        Args:
            message:
                The message to send.
            timeout:
                Timeout in seconds for waiting for a reply from instrument.
        Returns:
            A dictionary of
            is_valid: True if answer is valid, False otherwise,
            is_control_message: True if control message,
            is_last_frame: True if no follow-up B-E frame is expected,
            payload: Payload of answer,
            number_of_bytes_in_payload,
            raw: The raw byte string from _get_transparent_reply.
        """
        answer = self._get_transparent_reply(message, timeout=timeout, keep=True)
        if answer == b"":
            # Workaround for firmware bug in SARAD instruments.
            logger().debug("Play it again, Sam!")
            answer = self._get_transparent_reply(message, timeout=timeout, keep=True)
        checked_answer = self._check_message(answer, False)
        return {
            "is_valid": checked_answer["is_valid"],
            "is_control": checked_answer["is_control"],
            "is_last_frame": checked_answer["is_last_frame"],
            "payload": checked_answer["payload"],
            "number_of_bytes_in_payload": checked_answer["number_of_bytes_in_payload"],
            "raw": answer,
        }

    def get_next_payload(self, timeout: int) -> CheckedAnswerDict:
        """Delivers a follow-up B-E frame without sending a command to the instr.

        Only for multi B-E frame replies (CMD_GetSumSpectrum (\x60) and
        CMD_GetRoiAreas (\x61) of the DOSEman family)

                Args:
                    timeout:
                        Timeout for waiting for a reply from instrument.
                Returns:
                    A dictionary of
                    is_valid: True if answer is valid, False otherwise,
                    is_control_message: True if control message,
                    is_last_frame: True if no follow-up B-E frame is expected,
                    payload: Payload of answer,
                    number_of_bytes_in_payload,
                    raw: The raw byte string from _get_transparent_reply.

        """
        answer = self._get_transparent_reply(b"", timeout=timeout, keep=True)
        if answer == b"":
            return {
                "is_valid": False,
                "is_control": False,
                "is_last_frame": True,
                "payload": b"",
                "number_of_bytes_in_payload": 0,
                "raw": answer,
            }
        checked_answer = self._check_message(answer, True)
        return {
            "is_valid": checked_answer["is_valid"],
            "is_control": checked_answer["is_control"],
            "is_last_frame": checked_answer["is_last_frame"],
            "payload": checked_answer["payload"],
            "number_of_bytes_in_payload": checked_answer["number_of_bytes_in_payload"],
            "raw": answer,
        }

    def __str__(self) -> str:
        output = (
            f"Id: {self.device_id}\n"
            f"SerialDevice: {self.port}\n"
            f"Baudrate: {self.family['baudrate']}\n"
            f"FamilyName: {self.family['family_name']}\n"
            f"FamilyId: {self.family['family_id']}\n"
            f"TypName: {self.type_name}\n"
            f"TypeId: {self.type_id}\n"
            f"SoftwareVersion: {self.software_version}\n"
            f"SerialNumber: {self.serial_number}\n"
        )
        return output

    def _initialize(self) -> None:
        self._get_description()
        if self._valid_family:
            self._build_component_list()
            self._last_sampling_time = None

    def _get_description(self) -> bool:
        """Set instrument type, software version, and serial number."""
        id_cmd = self.family["get_id_cmd"]
        length_of_reply = self.family["length_of_reply"]
        ok_byte = self.family["ok_byte"]
        reply = self.get_reply(id_cmd, length_of_reply, timeout=0.5)
        if reply and (reply[0] == ok_byte):
            logger().debug("Get description successful.")
            try:
                self._type_id = reply[1]
                self._software_version = reply[2]
                self._serial_number = int.from_bytes(
                    reply[3:5], byteorder="little", signed=False
                )
                return True
            except TypeError:
                logger().error("TypeError when parsing the payload.")
                return False
            except ReferenceError:
                logger().error("ReferenceError when parsing the payload.")
                return False
            except LookupError:
                logger().error("LookupError when parsing the payload.")
                return False
            except Exception:  # pylint: disable=broad-except
                logger().error("Unknown error when parsing the payload.")
                return False
        logger().debug("Get description failed.")
        return False

    def _build_component_list(self) -> int:
        """Build up a list of components with sensors and measurands.
        Will be overriden by derived classes."""
        return len(self.components)

    @staticmethod
    def _bytes_to_float(value: bytes) -> float:
        """Convert 4 bytes (little endian) from serial interface into
        floating point nummber according to IEEE 754"""
        byte_array = bytearray(value)
        byte_array.reverse()
        return struct.unpack("<f", bytes(byte_array))[0]

    @staticmethod
    def _parse_value_string(value: str) -> MeasurandDict:
        """Take a string containing a physical value with operator,
        value and unit and decompose it into its parts
        for further mathematical processing."""
        measurand_operator: str = ""
        measurand_value: float = 0.0
        measurand_unit: str = ""
        valid: bool = False
        if value != "No valid data!":
            try:
                if ("<" in value) or (">" in value):
                    measurand_operator = value[0]
                    meas_with_unit = value[1:]
                else:
                    meas_with_unit = value
                measurand_value = float(meas_with_unit.split()[0])
                valid = True
                try:
                    measurand_unit = meas_with_unit.split()[1]
                except Exception:  # pylint: disable=broad-except
                    pass
            except Exception:  # pylint: disable=broad-except
                pass
        return {
            "measurand_operator": measurand_operator,
            "measurand_value": measurand_value,
            "measurand_unit": measurand_unit,
            "valid": valid,
        }

    def _encode_setup_word(self) -> bytes:
        """Compile the SetupWord for Doseman and RadonScout devices
        from its components.  All used arguments from self are enum objects."""
        bv_signal = BitVector(intVal=self.signal.value - 1, size=2)
        bv_radon_mode = BitVector(intVal=self.radon_mode.value - 1, size=1)
        bv_pump_mode = BitVector(intVal=self.pump_mode.value - 1, size=1)
        bv_pump_mode = BitVector(bitstring="0")
        bv_units = BitVector(intVal=self.units.value - 1, size=1)
        bv_units = BitVector(bitstring="0")
        bv_chamber_size = BitVector(intVal=self.chamber_size.value - 1, size=2)
        bv_padding = BitVector(bitstring="000000000")
        bit_vector = (
            bv_padding
            + bv_chamber_size
            + bv_units
            + bv_pump_mode
            + bv_radon_mode
            + bv_signal
        )
        logger().debug(str(bit_vector))
        return bit_vector.get_bitvector_in_ascii().encode("utf-8")

    def _decode_setup_word(self, setup_word: bytes) -> None:
        bit_vector = BitVector(rawbytes=setup_word)
        signal_index = bit_vector[6:8].int_val()
        self.signal = list(self.Signal)[signal_index]
        radon_mode_index = bit_vector[5]
        self.radon_mode = list(self.RadonMode)[radon_mode_index]
        pump_mode_index = bit_vector[4]
        self.pump_mode = list(self.PumpMode)[pump_mode_index]
        units_index = bit_vector[3]
        self.units = list(self.Units)[units_index]
        chamber_size_index = bit_vector[1:3].int_val()
        self.chamber_size = list(self.ChamberSize)[chamber_size_index]

    def _get_parameter(self, parameter_name: str) -> Any:
        for inst_type in self.family["types"]:
            if inst_type["type_id"] == self.type_id:
                try:
                    return inst_type[parameter_name]
                except Exception:  # pylint: disable=broad-except
                    pass
        try:
            return self.family[parameter_name]
        except Exception:  # pylint: disable=broad-except
            return False

    def get_reply(self, cmd_data: List[bytes], _reply_length=50, timeout=0.1) -> Any:
        """Returns a bytestring of the payload of the instruments reply
        to the provided list of 1-byte command and data bytes."""
        msg = self._make_command_msg(cmd_data)
        checked_payload = self.get_message_payload(msg, timeout)
        if checked_payload["is_valid"]:
            return checked_payload["payload"]
        logger().debug(checked_payload["payload"])
        return False

    def _get_control_bytes(self, serial):
        """Read 3 Bytes from serial interface"""
        perf_time_0 = perf_counter()
        answer = serial.read(3)
<<<<<<< HEAD
        #if not (answer is None) and (len(answer) < 3):
        #    logger().debug("Checking for too short header: %s", answer)
        #    awnser_left = serial.read_until(b'\xFF',3-len(answer))
        #    answer = answer + awnser_left
        if answer:
            while len(answer) < 3:
                sleep(0.1)
                answer_left = serial.read(3-len(answer))
                answer = answer + answer_left
=======
>>>>>>> eb0d3e22
        perf_time_1 = perf_counter()
        logger().debug(
            "Receiving %s from serial took me %f s",
            answer,
            perf_time_1 - perf_time_0,
        )
        if not answer.startswith(b"B"):
            if answer == b"":
                logger().debug(
                    "No reply in _get_control_bytes(%s, %s)",
                    serial.port,
                    serial.baudrate,
                )
                self._valid_family = False
                return answer
            logger().warning(
                "Message %s should start with b'B'. No SARAD instrument.", answer
            )
            self._valid_family = False
            return b""
        control_byte = answer[1]
        neg_control_byte = answer[2]
        if (control_byte ^ 0xFF) != neg_control_byte:
            logger().error("Message corrupted.")
            return answer
        is_control = bool(control_byte & 0x80)
        logger().debug("is_control: %s, control_byte: %s", is_control, control_byte)
        self._valid_family = True
        return answer

    @staticmethod
    def _get_payload_length(first_bytes):
        """Read 3 Bytes from serial interface
        to get the length of payload from the control byte."""
        control_byte = first_bytes[1]
        return (control_byte & 0x7F) + 1

    @staticmethod
    def _close_serial(serial, keep):
        if serial is not None:
            serial.flush()
            if not keep:
                serial.close()
                logger().debug("Serial interface closed.")
                return None
            logger().debug("Store serial interface")
            return serial
        logger().debug("Tried to close stored serial interface but nothing to do.")
        return None

    def release_instrument(self):
        _close_serial(self.__ser, False)

    def _get_be_frame(self, serial, keep):
        """Get one Rx B-E frame"""
        first_bytes = self._get_control_bytes(serial)
        if first_bytes == b"":
            self.__ser = self._close_serial(serial, keep)
            return b""
        number_of_remaining_bytes = self._get_payload_length(first_bytes) + 3
        remaining_bytes = serial.read(number_of_remaining_bytes)
        logger().error("Uncomplete B-E frame. Trying to complete.")
        left_bytes = serial.read_until("E", None)
        return first_bytes + remaining_bytes + left_bytes

    def _get_transparent_reply(self, raw_cmd, timeout=0.1, keep=True):
        """Returns the raw bytestring of the instruments reply"""
        if not keep:
            ser = Serial(
                self._port,
                self._family["baudrate"],
                bytesize=8,
                xonxoff=0,
                timeout=timeout,
                inter_byte_timeout=timeout,
                parity=self._family["parity"],
                rtscts=0,
                stopbits=STOPBITS_ONE,
            )
            if not ser.is_open:
                ser.open()
            logger().debug("Open serial, don't keep.")
        else:
            try:
                ser = self.__ser
                logger().debug("Reuse stored serial interface")
                if not ser.is_open:
                    logger().debug("Port is closed. Reopen.")
                    ser.open()
            except AttributeError:
                ser = Serial(
                    self._port,
                    self._family["baudrate"],
                    bytesize=8,
                    xonxoff=0,
                    timeout=timeout,
                    inter_byte_timeout=timeout,
                    parity=self._family["parity"],
                    rtscts=0,
                    stopbits=STOPBITS_ONE,
                    exclusive=True,
                )
                if not ser.is_open:
                    ser.open()
                logger().debug("Open serial")
        perf_time_0 = perf_counter()
        for element in raw_cmd:
            byte = (element).to_bytes(1, "big")
            ser.write(byte)
            sleep(self._family["write_sleeptime"])
        perf_time_1 = perf_counter()
        logger().debug(
            "Writing command %s to serial took me %f s",
            raw_cmd,
            perf_time_1 - perf_time_0,
        )
        sleep(self._family["wait_for_reply"])
        be_frame = self._get_be_frame(ser, True)
        answer = bytearray(be_frame)
        perf_time_2 = perf_counter()
        logger().debug(
            "Receiving %s from serial took me %f s",
            bytes(answer),
            perf_time_2 - perf_time_1,
        )
        self.__ser = self._close_serial(ser, keep)
        return bytes(answer)

    def start_cycle(self, cycle_index: int) -> None:
        """Start measurement cycle.  Place holder for subclasses."""

    def stop_cycle(self) -> None:
        """Stop measurement cycle.  Place holder for subclasses."""

    def set_real_time_clock(self, _: datetime) -> bool:
        # pylint: disable=no-self-use
        """Set RTC of instrument to datetime.  Place holder for subclasses."""
        return False

    @property
    def port(self) -> str:
        """Return serial port."""
        return self._port

    @port.setter
    def port(self, port: str):
        """Set serial port."""
        self._port = port
        if (self.port is not None) and (self.family is not None):
            self._initialize()

    @property
    def device_id(self) -> str:
        """Return device id."""
        return self.__id

    @device_id.setter
    def device_id(self, device_id: str):
        """Set device id."""
        self.__id = device_id

    @property
    def family(self) -> FamilyDict:
        """Return the instrument family."""
        return self._family

    @family.setter
    def family(self, family: FamilyDict):
        """Set the instrument family."""
        self._family = family
        if (self.port is not None) and (self.family is not None):
            self._initialize()

    @property
    def type_id(self) -> int:
        """Return the device type id."""
        return self._type_id

    @property
    def type_name(self) -> str:
        """Return the device type name."""
        for type_in_family in self.family["types"]:
            if type_in_family["type_id"] == self.type_id:
                return type_in_family["type_name"]
        return ""

    @property
    def software_version(self) -> int:
        """Return the firmware version of the device."""
        return self._software_version

    @property
    def serial_number(self) -> int:
        """Return the serial number of the device."""
        return self._serial_number

    @property
    def components(self) -> Collection[Component]:
        """Return the list of components of the device."""
        return self.__components

    @components.setter
    def components(self, components: Collection[Component]):
        """Set the list of components of the device."""
        self.__components = components

    @property
    def valid_family(self) -> bool:
        """True if the family set is correct for the connected instrument."""
        return self._valid_family<|MERGE_RESOLUTION|>--- conflicted
+++ resolved
@@ -737,18 +737,11 @@
         """Read 3 Bytes from serial interface"""
         perf_time_0 = perf_counter()
         answer = serial.read(3)
-<<<<<<< HEAD
-        #if not (answer is None) and (len(answer) < 3):
-        #    logger().debug("Checking for too short header: %s", answer)
-        #    awnser_left = serial.read_until(b'\xFF',3-len(answer))
-        #    answer = answer + awnser_left
         if answer:
             while len(answer) < 3:
                 sleep(0.1)
                 answer_left = serial.read(3-len(answer))
                 answer = answer + answer_left
-=======
->>>>>>> eb0d3e22
         perf_time_1 = perf_counter()
         logger().debug(
             "Receiving %s from serial took me %f s",
